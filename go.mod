module github.com/phrazzld/scry-api

go 1.23.0

toolchain go1.24.2

require (
	github.com/go-chi/chi/v5 v5.2.1
	github.com/go-playground/validator/v10 v10.26.0
	github.com/golang-jwt/jwt/v5 v5.2.2
	github.com/google/uuid v1.6.0
	github.com/gruntwork-io/terratest v0.48.2
	github.com/jackc/pgx/v5 v5.7.4
	github.com/pressly/goose/v3 v3.24.2
	github.com/spf13/viper v1.20.1
	github.com/stretchr/testify v1.10.0
<<<<<<< HEAD
	golang.org/x/crypto v0.38.0
	google.golang.org/genai v1.2.0
=======
	golang.org/x/crypto v0.37.0
	google.golang.org/genai v1.3.0
>>>>>>> 3fb216e3
)

require (
	cloud.google.com/go v0.116.0 // indirect
	cloud.google.com/go/auth v0.13.0 // indirect
	cloud.google.com/go/compute/metadata v0.6.0 // indirect
	github.com/agext/levenshtein v1.2.3 // indirect
	github.com/apparentlymart/go-textseg/v15 v15.0.0 // indirect
	github.com/bgentry/go-netrc v0.0.0-20140422174119-9fd32a8b3d3d // indirect
	github.com/davecgh/go-spew v1.1.1 // indirect
	github.com/felixge/httpsnoop v1.0.4 // indirect
	github.com/fsnotify/fsnotify v1.8.0 // indirect
	github.com/gabriel-vasile/mimetype v1.4.8 // indirect
	github.com/go-logr/logr v1.4.2 // indirect
	github.com/go-logr/stdr v1.2.2 // indirect
	github.com/go-playground/locales v0.14.1 // indirect
	github.com/go-playground/universal-translator v0.18.1 // indirect
	github.com/go-viper/mapstructure/v2 v2.2.1 // indirect
	github.com/google/go-cmp v0.7.0 // indirect
	github.com/google/s2a-go v0.1.8 // indirect
	github.com/googleapis/enterprise-certificate-proxy v0.3.6 // indirect
	github.com/googleapis/gax-go/v2 v2.14.1 // indirect
	github.com/gorilla/websocket v1.5.3 // indirect
	github.com/hashicorp/errwrap v1.0.0 // indirect
	github.com/hashicorp/go-cleanhttp v0.5.2 // indirect
	github.com/hashicorp/go-getter/v2 v2.2.3 // indirect
	github.com/hashicorp/go-multierror v1.1.1 // indirect
	github.com/hashicorp/go-safetemp v1.0.0 // indirect
	github.com/hashicorp/go-version v1.7.0 // indirect
	github.com/hashicorp/hcl/v2 v2.22.0 // indirect
	github.com/hashicorp/terraform-json v0.23.0 // indirect
	github.com/jackc/pgpassfile v1.0.0 // indirect
	github.com/jackc/pgservicefile v0.0.0-20240606120523-5a60cdf6a761 // indirect
	github.com/jackc/puddle/v2 v2.2.2 // indirect
	github.com/jinzhu/copier v0.0.0-20190924061706-b57f9002281a // indirect
	github.com/klauspost/compress v1.18.0 // indirect
	github.com/leodido/go-urn v1.4.0 // indirect
	github.com/mattn/go-zglob v0.0.2-0.20190814121620-e3c945676326 // indirect
	github.com/mfridman/interpolate v0.0.2 // indirect
	github.com/mitchellh/go-homedir v1.1.0 // indirect
	github.com/mitchellh/go-testing-interface v1.14.1 // indirect
	github.com/mitchellh/go-wordwrap v1.0.1 // indirect
	github.com/pelletier/go-toml/v2 v2.2.3 // indirect
	github.com/pmezard/go-difflib v1.0.0 // indirect
	github.com/sagikazarmark/locafero v0.7.0 // indirect
	github.com/sethvargo/go-retry v0.3.0 // indirect
	github.com/sourcegraph/conc v0.3.0 // indirect
	github.com/spf13/afero v1.12.0 // indirect
	github.com/spf13/cast v1.7.1 // indirect
	github.com/spf13/pflag v1.0.6 // indirect
	github.com/stretchr/objx v0.5.2 // indirect
	github.com/subosito/gotenv v1.6.0 // indirect
	github.com/tmccombs/hcl2json v0.6.4 // indirect
	github.com/ulikunitz/xz v0.5.10 // indirect
	github.com/zclconf/go-cty v1.15.0 // indirect
	go.opentelemetry.io/auto/sdk v1.1.0 // indirect
	go.opentelemetry.io/contrib/instrumentation/net/http/otelhttp v0.60.0 // indirect
	go.opentelemetry.io/otel v1.35.0 // indirect
	go.opentelemetry.io/otel/metric v1.35.0 // indirect
	go.opentelemetry.io/otel/trace v1.35.0 // indirect
	go.uber.org/multierr v1.11.0 // indirect
	golang.org/x/mod v0.18.0 // indirect
	golang.org/x/net v0.39.0 // indirect
	golang.org/x/sync v0.14.0 // indirect
	golang.org/x/sys v0.33.0 // indirect
	golang.org/x/text v0.25.0 // indirect
	golang.org/x/tools v0.22.0 // indirect
	google.golang.org/genproto/googleapis/rpc v0.0.0-20250414145226-207652e42e2e // indirect
	google.golang.org/grpc v1.71.1 // indirect
	google.golang.org/protobuf v1.36.6 // indirect
	gopkg.in/yaml.v3 v3.0.1 // indirect
)<|MERGE_RESOLUTION|>--- conflicted
+++ resolved
@@ -14,13 +14,8 @@
 	github.com/pressly/goose/v3 v3.24.2
 	github.com/spf13/viper v1.20.1
 	github.com/stretchr/testify v1.10.0
-<<<<<<< HEAD
 	golang.org/x/crypto v0.38.0
-	google.golang.org/genai v1.2.0
-=======
-	golang.org/x/crypto v0.37.0
 	google.golang.org/genai v1.3.0
->>>>>>> 3fb216e3
 )
 
 require (
